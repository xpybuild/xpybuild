name: Tests

on:
  push:
    branches: [ main ]

  pull_request:
    branches: [ main ]

jobs:
  test:
    strategy:
      # Disable fail fast since it's useful to see test results for all platforms even if some failed
      fail-fast: false
      
      matrix:
        include:
          - test-run-id: ubuntu-py3.10
            os: ubuntu-latest
            python-version: "3.10"
            perf-test: true

          - test-run-id: win-py3.13
            # Uses to use 2019 not windows-latest/2022 since we need Visual Studio 2019
            os: windows-latest
            python-version: "3.13"
            perf-test: false

    runs-on: ${{matrix.os}}
    
    steps:
      # Install the desired version of Python and PySys
      - uses: actions/checkout@v4

      - uses: actions/setup-python@v6
        with:
          python-version: ${{matrix.python-version}}
          # Enabled caching of dependencies
          cache: pip
          cache-dependency-path: tests/pysys-requirements.txt
      - run: pip install -r tests/pysys-requirements.txt

      # Set up the environment for Visual Studio
      - uses: microsoft/setup-msbuild@v1.1
        if: runner.os == 'Windows'

<<<<<<< HEAD
      - shell: cmd
        if: runner.os == 'Windows'
        run:
          cl.exe /?
          which cl.exe

=======
>>>>>>> 1f1dc48f
      - name: Test with PySys
        working-directory: tests/correctness
        shell: bash
        id: pysys
        run: |
          which cl.exe
          
          if [[ "${{ matrix.perf-test }}" = "true" ]]; then 
            cd ..
            echo Running ALL tests from `pwd`
          fi
          
          python -m pysys run --ci --outdir=${{matrix.test-run-id}} --exclude skip_ci

      - name: Upload Python code coverage 
        # codecov@v2.1.0
        uses: codecov/codecov-action@f32b3a3741e1053eb607407145bc9619351dc93b
        if: steps.pysys.outputs.artifact_PythonCoverageDir
        with:
          name: ${{matrix.test-run-id}}
          #files: ${{ steps.pysys.outputs.artifact_PythonCoverageDir }}/coverage.xml
          directory: ${{ steps.pysys.outputs.artifact_PythonCoverageDir }}

      # If any tests fail, PySys will return an error code, so we need "if: always()" so the following steps will run
      
      - name: Upload performance CSV artifacts
        # upload-artifact@v2.3.1
        uses: actions/upload-artifact@6027e3dd177782cd8ab9af838c04fd81a07f1d47
        # Only do this if some performance results were generated
        if: always() && steps.pysys.outputs.artifact_CSVPerformanceReport

        with:
          name: pysys_performance_${{matrix.test-run-id}}
          path: ${{ steps.pysys.outputs.artifact_CSVPerformanceReport }}

      - name: Upload archive artifacts for any test failures
        # upload-artifact@v2.3.1
        uses: actions/upload-artifact@6027e3dd177782cd8ab9af838c04fd81a07f1d47
        if: always() && steps.pysys.outputs.artifact_TestOutputArchiveDir

        with:
          name: pysys_output_${{matrix.test-run-id}}
          path: ${{ steps.pysys.outputs.artifact_TestOutputArchiveDir }}<|MERGE_RESOLUTION|>--- conflicted
+++ resolved
@@ -44,15 +44,12 @@
       - uses: microsoft/setup-msbuild@v1.1
         if: runner.os == 'Windows'
 
-<<<<<<< HEAD
       - shell: cmd
         if: runner.os == 'Windows'
         run:
           cl.exe /?
           which cl.exe
 
-=======
->>>>>>> 1f1dc48f
       - name: Test with PySys
         working-directory: tests/correctness
         shell: bash

--- conflicted
+++ resolved
@@ -46,13 +46,6 @@
           cache-dependency-path: tests/pysys-requirements.txt
       - run: pip install -r tests/pysys-requirements.txt
 
-<<<<<<< HEAD
-      # Set up the environment for Visual Studio
-      - uses: microsoft/setup-msbuild@v1.3
-        if: runner.os == 'Windows'
-
-=======
->>>>>>> 29db3ecb
       - name: Test with PySys
         working-directory: tests/correctness
         shell: bash

__pysys_title__   = r""" CustomCommand - Message when command fails""" 
#                        ================================================================================

__pysys_purpose__ = r""" 
	
	""" 
	
__pysys_authors__ = "bsp"
__pysys_created__ = "2022-01-06"

import pysys
from pysys.constants import *
from xpybuild.xpybuild_basetest import XpybuildBaseTest

class PySysTest(XpybuildBaseTest):
	def execute(self):
		self.xpybuild(stdouterr='build', args=[], shouldFail=True)

	def validate(self):
<<<<<<< HEAD
		self.assertGrep('build.log', 'full command line is: .*"echo Writing to') # appropriate (but different) shell escaping on both windows and unix
=======
		self.assertGrep('build.log', r'full command line is: .*["\']echo Oh dear') # appropriate (but different) shell escaping on both windows and unix
>>>>>>> e64b4562

		self.assertGrep('build.log', 'Target FAILED: <CustomCommand> .*cmd-output/ : .* command #2 failed with error code [0-9]+; see output at ".*._OUTPUT_DIR_.cmd-output.2.err" or look under .*cmd-output')
		
		self.assertOrderedGrep('build.log', [
			'stdout from .*#1 is:',
			'Writing to stdout here',
			'stderr from .*#2 is:',
			'Writing to stderr here'
			])<|MERGE_RESOLUTION|>--- conflicted
+++ resolved
@@ -17,11 +17,7 @@
 		self.xpybuild(stdouterr='build', args=[], shouldFail=True)
 
 	def validate(self):
-<<<<<<< HEAD
-		self.assertGrep('build.log', 'full command line is: .*"echo Writing to') # appropriate (but different) shell escaping on both windows and unix
-=======
-		self.assertGrep('build.log', r'full command line is: .*["\']echo Oh dear') # appropriate (but different) shell escaping on both windows and unix
->>>>>>> e64b4562
+		self.assertGrep('build.log', 'full command line is: .*["\']echo Writing to') # appropriate (but different) shell escaping on both windows and unix
 
 		self.assertGrep('build.log', 'Target FAILED: <CustomCommand> .*cmd-output/ : .* command #2 failed with error code [0-9]+; see output at ".*._OUTPUT_DIR_.cmd-output.2.err" or look under .*cmd-output')
 		
